--- conflicted
+++ resolved
@@ -8,15 +8,8 @@
 from xarray_sentinel import conventions, esa_safe
 
 
-<<<<<<< HEAD
-def open_gcp_dataset(product_path: str,) -> xr.Dataset:
-    geolocation_grid_points = esa_safe.read_product_element(
-        product_path, ".//geolocationGridPoint"
-    )
-=======
 def open_gcp_dataset(product_path: str) -> xr.Dataset:
     geolocation_grid_points = esa_safe.parse_geolocation_grid_points(product_path)
->>>>>>> 58936caf
     azimuth_time = []
     slant_range_time = []
     line_set = set()
@@ -83,13 +76,8 @@
     return ds
 
 
-<<<<<<< HEAD
-def open_attitude_dataset(product_path: str,) -> xr.Dataset:
-    attitude = esa_safe.read_product_element(product_path, ".//attitude")
-=======
 def open_attitude_dataset(product_path: str) -> xr.Dataset:
     attitude = esa_safe.parse_attitude(product_path)
->>>>>>> 58936caf
     shape = len(attitude)
     variables = ["q0", "q1", "q2", "wx", "wy", "wz", "pitch", "roll", "yaw", "time"]
     data_vars: T.Dict[str, T.List[T.Any]] = \
@@ -109,14 +97,12 @@
     return ds
 
 
-<<<<<<< HEAD
 def open_orbit_dataset(product_path: str,) -> xr.Dataset:
     orbit = esa_safe.read_product_element(product_path, ".//orbit")
-=======
 def open_orbit_dataset(product_path: str) -> xr.Dataset:
     orbit = esa_safe.parse_orbit(product_path)
->>>>>>> 58936caf
     shape = len(orbit)
+
     reference_system = orbit[0]["frame"]
     data_vars: T.Dict[str, T.List[T.Any]] = {
         "time": ("time", []),
@@ -157,7 +143,7 @@
 def open_root_dataset(product_path: str) -> xr.Dataset:
     manifest = esa_safe.open_manifest(product_path)
     product_attrs, product_files = esa_safe.parse_manifest_sentinel1(manifest)
-    product_attrs["groups"] = ["orbit"] + product_attrs["xs:instrument_mode_swaths"]
+    product_attrs["groups"] = ["orbit", "attitude"] + product_attrs["xs:instrument_mode_swaths"]
     return xr.Dataset(attrs=product_attrs)  # type: ignore
 
 
