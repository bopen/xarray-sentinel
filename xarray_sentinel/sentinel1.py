import os
import typing as T
import warnings

import numpy as np
import rioxarray  # type: ignore
import xarray as xr

from xarray_sentinel import conventions, esa_safe


<<<<<<< HEAD
def open_gcp_dataset(product_path: esa_safe.PathType) -> xr.Dataset:
    geolocation_grid_points = esa_safe.parse_geolocation_grid_points(product_path)
=======
def open_gcp_dataset(annotation_path: PathType) -> xr.Dataset:
    geolocation_grid_points = esa_safe.parse_geolocation_grid_points(annotation_path)
>>>>>>> d09057e3
    azimuth_time = []
    slant_range_time = []
    line_set = set()
    pixel_set = set()
    for ggp in geolocation_grid_points:
        if ggp["line"] not in line_set:
            azimuth_time.append(np.datetime64(ggp["azimuthTime"]))
            line_set.add(ggp["line"])
        if ggp["pixel"] not in pixel_set:
            slant_range_time.append(ggp["slantRangeTime"])
            pixel_set.add(ggp["pixel"])
    shape = (len(azimuth_time), len(slant_range_time))
    dims = ("azimuth_time", "slant_range_time")
    data_vars = {
        "latitude": (dims, np.full(shape, np.nan)),
        "longitude": (dims, np.full(shape, np.nan)),
        "height": (dims, np.full(shape, np.nan)),
        "incidenceAngle": (dims, np.full(shape, np.nan)),
        "elevationAngle": (dims, np.full(shape, np.nan)),
    }
    line = sorted(line_set)
    pixel = sorted(pixel_set)
    for ggp in geolocation_grid_points:
        for var in data_vars:
            j = line.index(ggp["line"])
            i = pixel.index(ggp["pixel"])
            data_vars[var][1][j, i] = ggp[var]

    ds = xr.Dataset(
        data_vars=data_vars,  # type: ignore
        coords={
            "azimuth_time": [np.datetime64(dt) for dt in sorted(azimuth_time)],
            "slant_range_time": sorted(slant_range_time),
        },
    )
    conventions.update_attributes(ds)
    return ds


<<<<<<< HEAD
def open_attitude_dataset(product_path: esa_safe.PathType) -> xr.Dataset:
    attitude = esa_safe.parse_attitude(product_path)
=======
def open_attitude_dataset(annotation_path: PathType) -> xr.Dataset:
    attitude = esa_safe.parse_attitude(annotation_path)
>>>>>>> d09057e3
    shape = len(attitude)
    variables = ["q0", "q1", "q2", "wx", "wy", "wz", "pitch", "roll", "yaw"]
    time: T.List[T.Any] = []
    data_vars: T.Dict[str, T.List[T.Any]] = {var: ("time", []) for var in variables}  # type: ignore
    for k in range(shape):
        time.append(attitude[k]["time"])
        for var in variables:
            data_vars[var][1].append(attitude[k][var])

    ds = xr.Dataset(
        data_vars=data_vars,  # type: ignore
        coords={"time": [np.datetime64(dt) for dt in time]},
    )
    ds = conventions.update_attributes(ds)
    return ds


<<<<<<< HEAD
def open_orbit_dataset(product_path: esa_safe.PathType) -> xr.Dataset:
    orbit = esa_safe.parse_orbit(product_path)
=======
def open_orbit_dataset(annotation_path: PathType) -> xr.Dataset:
    orbit = esa_safe.parse_orbit(annotation_path)
>>>>>>> d09057e3
    shape = len(orbit)

    reference_system = orbit[0]["frame"]
    variables = ["x", "y", "z", "vx", "vy", "vz"]
    data_vars: T.Dict[str, T.List[T.Any]] = {var: ("time", []) for var in variables}  # type: ignore
    time: T.List[T.Any] = []
    for k in range(shape):
        time.append(orbit[k]["time"])
        data_vars["x"][1].append(orbit[k]["position"]["x"])
        data_vars["y"][1].append(orbit[k]["position"]["y"])
        data_vars["z"][1].append(orbit[k]["position"]["z"])
        data_vars["vx"][1].append(orbit[k]["velocity"]["x"])
        data_vars["vy"][1].append(orbit[k]["velocity"]["y"])
        data_vars["vz"][1].append(orbit[k]["velocity"]["z"])
        if orbit[k]["frame"] != reference_system:
            warnings.warn(
                f"reference_system is not consistent in all the state vectors. "
<<<<<<< HEAD
                f"xpath: .//orbit//frame \nFile: {str(product_path)}"
            )
            reference_system = None

    attrs = {}
=======
                f"xpath: .//orbit//frame \n File: {str(annotation_path)}"
            )
            reference_system = None

    coords = {
        "time": ("time", time, {"standard_name": "time", "long_name": "time"},),
    }

    attrs = {"Conventions": "CF-1.7"}
>>>>>>> d09057e3
    if reference_system is not None:
        attrs.update({"reference_system": reference_system})

    ds = xr.Dataset(
        data_vars=data_vars,  # type: ignore
        attrs=attrs,  # type: ignore
        coords={"time": [np.datetime64(dt) for dt in time]},
    )
    ds = conventions.update_attributes(ds)
    return ds


def find_avalable_groups(
    ancillary_data_paths: T.Dict[str, T.Dict[str, T.Dict[str, str]]],
    product_attrs: T.Dict[str, T.Any],
) -> T.Dict[str, T.Dict[str, T.Any]]:

    ancillary_data_paths = filter_missing_path(ancillary_data_paths)
    groups: T.Dict[str, T.Dict[str, T.Any]] = {}
    for subswath_id, subswath_data_path in ancillary_data_paths.items():
        subswath_id = subswath_id.upper()
        if len(subswath_data_path["annotation_path"]) == 0:
            continue
        annotation_path = list(subswath_data_path["annotation_path"].values())[0]
        gcp = open_gcp_dataset(annotation_path)
        centres_lat, centres_lon = compute_burst_centres(gcp)
        burst_ids: T.List[str] = []
        for k in range(len(centres_lat)):
            burst_ids.append(
                build_burst_id(
                    centres_lat[k], centres_lon[k], product_attrs["sat:relative_orbit"]
                )
            )

        subgroups = list(METADATA_OPENERS.keys()) + burst_ids

        groups[subswath_id] = {"subgroups": subgroups, **subswath_data_path}
        for subgroup in METADATA_OPENERS.keys():
            groups[f"{subswath_id}/{subgroup}"] = subswath_data_path
        for k, burst_id in enumerate(burst_ids):
            groups[f"{subswath_id}/{burst_id}"] = {
                "burst_position": k,
                **subswath_data_path,
            }
    return groups


def filter_missing_path(path_dict: T.Dict[str, T.Any]) -> T.Dict[str, T.Any]:

    path_dict_copy = path_dict.copy()
    for k in path_dict:
        if isinstance(path_dict[k], dict):
            path_dict_copy[k] = filter_missing_path(path_dict[k])
        else:
            if not os.path.exists(path_dict[k]):
                del path_dict_copy[k]
    return path_dict_copy


def open_root_dataset(
    manifest_path: PathType, groups: T.Dict[str, T.Dict[str, T.Collection[str]]]
) -> xr.Dataset:
    manifest_path, manifest = esa_safe.open_manifest(manifest_path)
    product_attrs, product_files = esa_safe.parse_manifest_sentinel1(manifest)
    attrs = dict(product_attrs, groups=list(groups.keys()))
    return xr.Dataset(attrs=attrs)  # type: ignore


def open_swath_dataset(manifest_path: PathType, subgrups: T.List[int],) -> xr.Dataset:
    manifest_path, manifest = esa_safe.open_manifest(manifest_path)
    product_attrs, product_files = esa_safe.parse_manifest_sentinel1(manifest)
    attrs = dict(product_attrs, groups=subgrups)
    return xr.Dataset(attrs=attrs)  # type: ignore


def open_burst_dataset(
    manifest_path: PathType,
    burst_position: int,
    measurement_paths: T.Dict[str, PathType],
    annotation_path: PathType,
) -> xr.Dataset:
    manifest_path, manifest = esa_safe.open_manifest(manifest_path)
    product_attrs, product_files = esa_safe.parse_manifest_sentinel1(manifest)
    ds_pol = {
        pol.upper(): rioxarray.open_rasterio(datafile)
        for pol, datafile in measurement_paths.items()
    }

    swath_timing = esa_safe.parse_swath_timing(annotation_path)
    linesPerBurst = swath_timing["linesPerBurst"]
    samplesPerBurst = swath_timing["samplesPerBurst"]

    burst_first_line = burst_position * linesPerBurst
    burst_last_line = (burst_position + 1) * linesPerBurst - 1
    burst_first_pixel = 0
    burst_last_pixel = samplesPerBurst - 1

    ds = xr.merge([ds_pol])  # type: ignore
    ds.attrs.update(product_attrs)  # type: ignore
    ds = ds.squeeze("band").drop_vars(["band", "spatial_ref"])
    ds = ds.isel(
        x=slice(burst_first_pixel, burst_last_pixel + 1),
        y=slice(burst_first_line, burst_last_line + 1),
    )
    return ds


def build_burst_id(lat: float, lon: float, relative_orbit: int,) -> str:
    lat = int(round(lat * 10))
    lon = int(round(lon * 10))

    n_or_s = "N" if lat >= 0 else "S"
    e_or_w = "E" if lon >= 0 else "W"
    burst_id = f"R{relative_orbit:03}" f"-{n_or_s}{lat:03}" f"-{e_or_w}{lon:04}"
    return burst_id


def compute_burst_centres(gcp: xr.Dataset) -> T.Tuple[np.ndarray, np.ndarray]:
    gcp_rolling = gcp.rolling(azimuth_time=2, min_periods=1)
    gc_az_win = gcp_rolling.construct(azimuth_time="az_win")
    centre = gc_az_win.mean(["az_win", "slant_range_time"])
    centre = centre.isel(azimuth_time=slice(1, None))
    return centre.latitude.values, centre.longitude.values


class Sentinel1Backend(xr.backends.common.BackendEntrypoint):
    def open_dataset(  # type: ignore
        self,
        filename_or_obj: str,
        drop_variables: T.Optional[T.Tuple[str]] = None,
        group: T.Optional[str] = None,
    ) -> xr.Dataset:

        manifest_path, manifest = esa_safe.open_manifest(filename_or_obj)
        product_attrs, product_files = esa_safe.parse_manifest_sentinel1(manifest)
        ancillary_data_paths = esa_safe.get_ancillary_data_paths(
            manifest_path, product_files
        )

        groups = find_avalable_groups(ancillary_data_paths, product_attrs)

        if group is None:
            ds = open_root_dataset(manifest_path, groups)
        elif group not in groups:
            raise ValueError(
                f"Invalid group {group}, please select one of the following groups:"
                f"\n{list(groups.keys())}"
            )
        elif "/" not in group:
            ds = open_swath_dataset(manifest_path, groups[group]["subgroups"])
        else:
            subswath, subgroup = group.split("/", 1)
            if subgroup in METADATA_OPENERS:
                annotation_path = list(groups[group]["annotation_path"].values())[0]
                ds = METADATA_OPENERS[subgroup](annotation_path)
            else:
                annotation_path = list(groups[group]["annotation_path"].values())[0]
                ds = open_burst_dataset(
                    manifest_path,
                    measurement_paths=groups[group]["measurement_path"],
                    burst_position=groups[group]["burst_position"],
                    annotation_path=annotation_path,
                )
        return ds

    def guess_can_open(self, filename_or_obj: T.Any) -> bool:
        try:
            _, ext = os.path.splitext(filename_or_obj)
        except TypeError:
            return False
        return ext.lower() in {".safe", ".safe/"}


METADATA_OPENERS = {
    "gcp": open_gcp_dataset,
    "attitude": open_attitude_dataset,
    "orbit": open_orbit_dataset,
}<|MERGE_RESOLUTION|>--- conflicted
+++ resolved
@@ -9,13 +9,8 @@
 from xarray_sentinel import conventions, esa_safe
 
 
-<<<<<<< HEAD
-def open_gcp_dataset(product_path: esa_safe.PathType) -> xr.Dataset:
-    geolocation_grid_points = esa_safe.parse_geolocation_grid_points(product_path)
-=======
-def open_gcp_dataset(annotation_path: PathType) -> xr.Dataset:
+def open_gcp_dataset(annotation_path: esa_safe.PathType) -> xr.Dataset:
     geolocation_grid_points = esa_safe.parse_geolocation_grid_points(annotation_path)
->>>>>>> d09057e3
     azimuth_time = []
     slant_range_time = []
     line_set = set()
@@ -55,13 +50,8 @@
     return ds
 
 
-<<<<<<< HEAD
-def open_attitude_dataset(product_path: esa_safe.PathType) -> xr.Dataset:
-    attitude = esa_safe.parse_attitude(product_path)
-=======
-def open_attitude_dataset(annotation_path: PathType) -> xr.Dataset:
+def open_attitude_dataset(annotation_path: esa_safe.PathType) -> xr.Dataset:
     attitude = esa_safe.parse_attitude(annotation_path)
->>>>>>> d09057e3
     shape = len(attitude)
     variables = ["q0", "q1", "q2", "wx", "wy", "wz", "pitch", "roll", "yaw"]
     time: T.List[T.Any] = []
@@ -79,13 +69,8 @@
     return ds
 
 
-<<<<<<< HEAD
-def open_orbit_dataset(product_path: esa_safe.PathType) -> xr.Dataset:
-    orbit = esa_safe.parse_orbit(product_path)
-=======
-def open_orbit_dataset(annotation_path: PathType) -> xr.Dataset:
+def open_orbit_dataset(annotation_path: esa_safe.PathType) -> xr.Dataset:
     orbit = esa_safe.parse_orbit(annotation_path)
->>>>>>> d09057e3
     shape = len(orbit)
 
     reference_system = orbit[0]["frame"]
@@ -103,23 +88,11 @@
         if orbit[k]["frame"] != reference_system:
             warnings.warn(
                 f"reference_system is not consistent in all the state vectors. "
-<<<<<<< HEAD
-                f"xpath: .//orbit//frame \nFile: {str(product_path)}"
+                f"xpath: .//orbit//frame \nFile: {str(annotation_path)}"
             )
             reference_system = None
 
     attrs = {}
-=======
-                f"xpath: .//orbit//frame \n File: {str(annotation_path)}"
-            )
-            reference_system = None
-
-    coords = {
-        "time": ("time", time, {"standard_name": "time", "long_name": "time"},),
-    }
-
-    attrs = {"Conventions": "CF-1.7"}
->>>>>>> d09057e3
     if reference_system is not None:
         attrs.update({"reference_system": reference_system})
 
