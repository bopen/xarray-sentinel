--- conflicted
+++ resolved
@@ -581,10 +581,7 @@
     azimuth_anx_time: T.Optional[float] = None,
     use_center: bool = False,
     burst_id: T.Optional[int] = None,
-<<<<<<< HEAD
 ) -> DataArrayOrDataset:
-=======
-) -> xr.Dataset:
     """
     Returns the measurement dataset cropped to the selected burst.
     Only one keyword between 'burst_index' and 'azimuth_anx_time' and 'burst_id' must be defined.
@@ -596,7 +593,6 @@
     :param int burst_id: for product processed with Sentinel-1 IPF version 3.40 or higher,
     the burst can be selected using the relative burst id.
     """
->>>>>>> 09af28d7
     burst_definitions = (
         (burst_index is not None)
         + (azimuth_anx_time is not None)
