import functools
import os
import pathlib
import typing as T
from xml.etree import ElementTree

import pkg_resources
import xmlschema

PathType = T.Union[str, "os.PathLike[str]"]


SENTINEL1_NAMESPACES = {
    "safe": "http://www.esa.int/safe/sentinel-1.0",
    "s1": "http://www.esa.int/safe/sentinel-1.0/sentinel-1",
    "s1sarl1": "http://www.esa.int/safe/sentinel-1.0/sentinel-1/sar/level-1",
}

SENTINEL2_NAMESPACES = {
    "safe": "http://www.esa.int/safe/sentinel/1.1",
}


def get_ancillary_data_paths(
    manifest_path: PathType, product_files: T.Dict[str, str],
) -> T.Dict[str, T.Dict[str, T.Dict[str, str]]]:
    folder = pathlib.Path(manifest_path).parent

    type_mapping = {
        "s1Level1CalibrationSchema": "calibration_path",
        "s1Level1MeasurementSchema": "measurement_path",
        "s1Level1NoiseSchema": "noise_path",
        "s1Level1ProductSchema": "annotation_path",
    }
    ancillary_data_paths: T.Dict[str, T.Dict[str, T.Dict[str, str]]] = {}
    for filename, filetype in product_files.items():
        if filetype not in type_mapping:
            continue
        file_path = folder / filename
        name = os.path.basename(filename)
        subswath, _, pol = os.path.basename(name).rsplit("-", 8)[1:4]
        swath_dict = ancillary_data_paths.setdefault(subswath, {})
        type_dict = swath_dict.setdefault(type_mapping[filetype], {})
        type_dict[pol] = str(file_path)
    return ancillary_data_paths


@functools.lru_cache()
def sentinel1_schemas(schema_type: str) -> xmlschema.XMLSchema:
    support_dir = pkg_resources.resource_filename(__name__, "resources/sentinel1")
    schema_paths = {
        "manifest": os.path.join(support_dir, "my-xfdu.xsd"),
        "product": os.path.join(support_dir, "s1-level-1-product.xsd"),
    }
    return xmlschema.XMLSchema(schema_paths[schema_type])


def parse_tag_dict(
    xml_path: PathType, schema_type: str, query: str,
) -> T.Dict[str, T.Any]:
    xml_path = os.fspath(xml_path)
    schema = sentinel1_schemas(schema_type)
    tag_list: T.Dict[str, T.Any] = schema.to_dict(xml_path, query)
    return tag_list


def parse_tag_list(
    xml_path: PathType, schema_type: str, query: str,
) -> T.List[T.Dict[str, T.Any]]:
    xml_path = os.fspath(xml_path)
    schema = sentinel1_schemas(schema_type)
    tag_list: T.List[T.Dict[str, T.Any]] = schema.to_dict(xml_path, query)
    return tag_list


def parse_attitude(annotation_path: PathType) -> T.List[T.Dict[str, T.Any]]:
    return parse_tag_list(annotation_path, "product", ".//attitude")


def parse_orbit(annotation_path: PathType) -> T.List[T.Dict[str, T.Any]]:
    return parse_tag_list(annotation_path, "product", ".//orbit")


def parse_geolocation_grid_points(
    annotation_path: PathType,
) -> T.List[T.Dict[str, T.Any]]:
    return parse_tag_list(annotation_path, "product", ".//geolocationGridPoint")


def parse_swath_timing(annotation_path: PathType) -> T.Dict[str, T.Any]:
    return parse_tag_dict(annotation_path, "product", ".//swathTiming")


<<<<<<< HEAD
@functools.lru_cache()
=======
def parse_product_information(annotation_path: PathType) -> T.Dict[str, T.Any]:
    return parse_tag_dict(annotation_path, "product", ".//productInformation")


def parse_image_information(annotation_path: PathType) -> T.Dict[str, T.Any]:
    return parse_tag_dict(annotation_path, "product", ".//imageInformation")


def parse_azimuth_fm_rate(annotation_path: PathType) -> T.List[T.Dict[str, T.Any]]:
    azimuth_fm_rate = []
    for afmr in parse_tag_list(annotation_path, "product", ".//azimuthFmRate"):
        poly = [float(c) for c in afmr["azimuthFmRatePolynomial"]["$"].split()]
        afmr["azimuthFmRatePolynomial"] = poly
        azimuth_fm_rate.append(afmr)
    return azimuth_fm_rate


def parse_dc_estimate(annotation_path: PathType) -> T.List[T.Dict[str, T.Any]]:
    dc_estimate = []
    for de in parse_tag_list(annotation_path, "product", ".//dcEstimate"):
        poly = [float(c) for c in de["dataDcPolynomial"]["$"].split()]
        de["dataDcPolynomial"] = poly
        de.pop("fineDceList")  # drop large unused data
        dc_estimate.append(de)
    return dc_estimate


>>>>>>> 31d0ed6a
def open_manifest(
    product_path: PathType,
) -> T.Tuple[pathlib.Path, ElementTree.ElementTree]:
    product_path = pathlib.Path(product_path)
    if product_path.is_dir():
        product_path = product_path / "manifest.safe"
    return product_path, ElementTree.parse(product_path)


@functools.lru_cache()
def parse_manifest_sentinel1(
    manifest: ElementTree.ElementTree,
) -> T.Tuple[T.Dict[str, T.Any], T.Dict[str, str]]:
    familyName = manifest.findtext(
        ".//safe:platform/safe:familyName", namespaces=SENTINEL1_NAMESPACES
    )
    if familyName != "SENTINEL-1":
        raise ValueError(f"{familyName=} not supported")

    number = manifest.findtext(
        ".//safe:platform/safe:number", namespaces=SENTINEL1_NAMESPACES
    )
    if number is None:
        raise ValueError(f"{number=} not supported")

    instrumentMode = manifest.findtext(
        ".//s1sarl1:instrumentMode/s1sarl1:mode", namespaces=SENTINEL1_NAMESPACES
    )

    swaths = manifest.findall(
        ".//s1sarl1:instrumentMode/s1sarl1:swath", namespaces=SENTINEL1_NAMESPACES
    )

    transmitterReceiverPolarisation = manifest.findall(
        ".//s1sarl1:transmitterReceiverPolarisation", namespaces=SENTINEL1_NAMESPACES
    )

    productType = manifest.findtext(
        ".//s1sarl1:standAloneProductInformation/s1sarl1:productType",
        namespaces=SENTINEL1_NAMESPACES,
    )

    orbitProperties_pass = manifest.findtext(
        ".//s1:orbitProperties/s1:pass", namespaces=SENTINEL1_NAMESPACES
    )
    if orbitProperties_pass not in {"ASCENDING", "DESCENDING"}:
        raise ValueError(f"{orbitProperties_pass=} not supported")

    ascendingNodeTime = manifest.findtext(
        ".//s1:orbitProperties/s1:ascendingNodeTime", namespaces=SENTINEL1_NAMESPACES
    )
    if ascendingNodeTime is None:
        raise ValueError(f"{ascendingNodeTime=} not supported")

    orbitNumber = manifest.findall(
        ".//safe:orbitReference/safe:orbitNumber", namespaces=SENTINEL1_NAMESPACES
    )
    if (
        len(orbitNumber) != 2
        or orbitNumber[0].text != orbitNumber[1].text
        or orbitNumber[0].text is None
    ):
        raise ValueError(f"orbitNumber={[o.text for o in orbitNumber]} not supported")

    relativeOrbitNumber = manifest.findall(
        ".//safe:orbitReference/safe:relativeOrbitNumber",
        namespaces=SENTINEL1_NAMESPACES,
    )
    if (
        len(relativeOrbitNumber) != 2
        or relativeOrbitNumber[0].text != relativeOrbitNumber[1].text
        or relativeOrbitNumber[0].text is None
    ):
        raise ValueError(
            f"relativeOrbitNumber={[o.text for o in relativeOrbitNumber]} not supported"
        )

    attributes = {
        "constellation": "sentinel-1",
        "platform": "sentinel-1" + number.lower(),
        "instrument": ["c-sar"],
        "sat:orbit_state": orbitProperties_pass.lower(),
        "sat:absolute_orbit": int(orbitNumber[0].text),
        "sat:relative_orbit": int(relativeOrbitNumber[0].text),
        "sat:anx_datetime": ascendingNodeTime + "Z",
        "sar:frequency_band": "C",
        "sar:instrument_mode": instrumentMode,
        "sar:polarizations": [p.text for p in transmitterReceiverPolarisation],
        "sar:product_type": productType,
        "xs:instrument_mode_swaths": [s.text for s in swaths],
    }

    files = {}

    for file_tag in manifest.findall(".//dataObjectSection/dataObject"):
        location_tag = file_tag.find(".//fileLocation")
        if location_tag is not None:
            file_href = location_tag.attrib["href"]
            file_type = file_tag.attrib["repID"]
            files[file_href] = file_type

    return attributes, files


# unused until we add an interface to access original metadata
def parse_original_manifest_sentinel1(
    manifest_path: PathType,
) -> T.Tuple[T.Dict[str, T.Any], T.Dict[str, str]]:
    schema = sentinel1_schemas("manifest")

    xml_metadata = {}
    for xml_tags in schema.to_dict(manifest_path, ".//xmlData"):
        for key, value in xml_tags.items():
            xml_metadata[key] = value

    fileLocation = schema.to_dict(manifest_path, ".//fileLocation")

    return xml_metadata, fileLocation


def parse_manifest_sentinel2(
    manifest: ElementTree.ElementTree,
) -> T.Tuple[T.Dict[str, T.Any], T.Dict[str, str]]:
    familyName = manifest.findtext(
        ".//safe:platform/safe:familyName", namespaces=SENTINEL2_NAMESPACES
    )
    if familyName != "SENTINEL":
        raise ValueError(f"{familyName=} not supported")

    number = manifest.findtext(
        ".//safe:platform/safe:number", namespaces=SENTINEL2_NAMESPACES
    )
    if number is None:
        raise ValueError(f"{number=} not supported")

    orbitNumber_tag = manifest.find(
        ".//safe:orbitReference/safe:orbitNumber", namespaces=SENTINEL2_NAMESPACES
    )
    if orbitNumber_tag is None:
        raise ValueError("orbitNumber not found")
    groundTrackDirection = orbitNumber_tag.attrib["groundTrackDirection"]
    if groundTrackDirection not in {"ascending", "descending"}:
        raise ValueError(f"{groundTrackDirection=} not supported")

    orbitNumber = manifest.findtext(
        ".//safe:orbitReference/safe:orbitNumber",
        default="-1",
        namespaces=SENTINEL2_NAMESPACES,
    )

    relativeOrbitNumber = manifest.findtext(
        ".//safe:orbitReference/safe:relativeOrbitNumber",
        default="-1",
        namespaces=SENTINEL2_NAMESPACES,
    )

    mtd_product_tag = manifest.find(
        ".//dataObject[@ID='S2_Level-1C_Product_Metadata']/byteStream/fileLocation",
        namespaces=SENTINEL2_NAMESPACES,
    )
    if (
        mtd_product_tag is not None
        and "MTD_MSIL1C.xml" in mtd_product_tag.attrib["href"]
    ):
        product_type = "S2MSIl1C"
    else:
        raise ValueError(f"{mtd_product_tag=} not suppoorted")

    attributes = {
        "constellation": "sentinel-2",
        "platform": "sentinel-" + number.lower(),
        "instrument": ["msi"],
        "sat:orbit_state": groundTrackDirection.lower(),
        "sat:absolute_orbit": int(orbitNumber),
        "sat:relative_orbit": int(relativeOrbitNumber),
        "xs:product_type": product_type,
    }

    files = {}

    for file_tag in manifest.findall(".//dataObjectSection/dataObject"):
        location_tag = file_tag.find(".//fileLocation")
        if location_tag is not None:
            file_href = location_tag.attrib["href"]
            file_type = file_tag.attrib["ID"]
            files[file_href] = file_type

    return attributes, files<|MERGE_RESOLUTION|>--- conflicted
+++ resolved
@@ -91,9 +91,7 @@
     return parse_tag_dict(annotation_path, "product", ".//swathTiming")
 
 
-<<<<<<< HEAD
 @functools.lru_cache()
-=======
 def parse_product_information(annotation_path: PathType) -> T.Dict[str, T.Any]:
     return parse_tag_dict(annotation_path, "product", ".//productInformation")
 
@@ -121,7 +119,6 @@
     return dc_estimate
 
 
->>>>>>> 31d0ed6a
 def open_manifest(
     product_path: PathType,
 ) -> T.Tuple[pathlib.Path, ElementTree.ElementTree]:
