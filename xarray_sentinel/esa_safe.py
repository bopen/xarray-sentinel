<<<<<<< HEAD
=======
import functools
>>>>>>> 58936caf
import os
import pathlib
import typing as T
from xml.etree import ElementTree

<<<<<<< HEAD
import xmlschema

=======
import pkg_resources
import xmlschema

PathType = T.Union[bytes, str, "os.PathLike[str]", "os.PathLike[bytes]"]


>>>>>>> 58936caf
SENTINEL1_NAMESPACES = {
    "safe": "http://www.esa.int/safe/sentinel-1.0",
    "s1": "http://www.esa.int/safe/sentinel-1.0/sentinel-1",
    "s1sarl1": "http://www.esa.int/safe/sentinel-1.0/sentinel-1/sar/level-1",
}

SENTINEL2_NAMESPACES = {
    "safe": "http://www.esa.int/safe/sentinel/1.1",
}


@functools.lru_cache()
def sentinel1_schemas(schema_type: str) -> xmlschema.XMLSchema:
    support_dir = pkg_resources.resource_filename(__name__, "resources/sentinel1")
    schema_paths = {"product": os.path.join(support_dir, "s1-level-1-product.xsd")}
    return xmlschema.XMLSchema(schema_paths[schema_type])


<<<<<<< HEAD
def read_product_element(
        product_path: T.Union[str, "os.PathLike[str]"],
        element: str
) -> T.Dict[str, T.Any]:
=======
def parse_tag_list(
    xml_path: PathType, schema_type: str, query: str,
) -> T.List[T.Dict[str, T.Any]]:
    xml_path = os.fspath(xml_path)
    schema = sentinel1_schemas(schema_type)
    tag_list: T.List[T.Dict[str, T.Any]] = schema.to_dict(xml_path, query)
    return tag_list


def parse_attitude(annotation_path: PathType) -> T.List[T.Dict[str, T.Any]]:
    return parse_tag_list(annotation_path, "product", ".//attitude")
>>>>>>> 58936caf

    product_path = pathlib.Path(product_path)
    if product_path.is_dir():
        schema_path = product_path / "support" / "s1-level-1-product.xsd"
    else:
        schema_path = product_path.parents[1] / "support" / "s1-level-1-product.xsd"

<<<<<<< HEAD
    product_reader = xmlschema.XMLSchema(str(schema_path))
    element = product_reader.to_dict(str(product_path), element)
    return element


def parse_geolocation_grid_points(
    annotation: ElementTree.ElementTree,
) -> T.List[T.Any]:
    geolocation_grid_points = {}
    for ggp_tag in annotation.findall(".//geolocationGridPoint"):
        ggp = {}
        for tag in ggp_tag:
            converter = GGP_CONVERT.get(tag.tag, lambda x: x)
            ggp[tag.tag] = converter(str(tag.text))
        geolocation_grid_points[ggp["line"], ggp["pixel"]] = ggp
    return geolocation_grid_points
=======
def parse_orbit(annotation_path: PathType) -> T.List[T.Dict[str, T.Any]]:
    return parse_tag_list(annotation_path, "product", ".//orbit")


def parse_geolocation_grid_points(
    annotation_path: PathType,
) -> T.List[T.Dict[str, T.Any]]:
    return parse_tag_list(annotation_path, "product", ".//geolocationGridPoint")
>>>>>>> 58936caf


def open_manifest(
    product_path: T.Union[str, "os.PathLike[str]"]
) -> ElementTree.ElementTree:
    product_path = pathlib.Path(product_path)
    if product_path.is_dir():
        product_path = product_path / "manifest.safe"
    return ElementTree.parse(product_path)


def parse_manifest_sentinel1(
    manifest: ElementTree.ElementTree,
) -> T.Tuple[T.Dict[str, T.Any], T.Dict[str, str]]:
    familyName = manifest.findtext(
        ".//safe:platform/safe:familyName", namespaces=SENTINEL1_NAMESPACES
    )
    if familyName != "SENTINEL-1":
        raise ValueError(f"{familyName=} not supported")

    number = manifest.findtext(
        ".//safe:platform/safe:number", namespaces=SENTINEL1_NAMESPACES
    )
    if number is None:
        raise ValueError(f"{number=} not supported")

    instrumentMode = manifest.findtext(
        ".//s1sarl1:instrumentMode/s1sarl1:mode", namespaces=SENTINEL1_NAMESPACES
    )

    swaths = manifest.findall(
        ".//s1sarl1:instrumentMode/s1sarl1:swath", namespaces=SENTINEL1_NAMESPACES
    )

    transmitterReceiverPolarisation = manifest.findall(
        ".//s1sarl1:transmitterReceiverPolarisation", namespaces=SENTINEL1_NAMESPACES
    )

    productType = manifest.findtext(
        ".//s1sarl1:standAloneProductInformation/s1sarl1:productType",
        namespaces=SENTINEL1_NAMESPACES,
    )

    orbitProperties_pass = manifest.findtext(
        ".//s1:orbitProperties/s1:pass", namespaces=SENTINEL1_NAMESPACES
    )
    if orbitProperties_pass not in {"ASCENDING", "DESCENDING"}:
        raise ValueError(f"{orbitProperties_pass=} not supported")

    ascendingNodeTime = manifest.findtext(
        ".//s1:orbitProperties/s1:ascendingNodeTime", namespaces=SENTINEL1_NAMESPACES
    )
    if ascendingNodeTime is None:
        raise ValueError(f"{ascendingNodeTime=} not supported")

    orbitNumber = manifest.findall(
        ".//safe:orbitReference/safe:orbitNumber", namespaces=SENTINEL1_NAMESPACES
    )
    if (
        len(orbitNumber) != 2
        or orbitNumber[0].text != orbitNumber[1].text
        or orbitNumber[0].text is None
    ):
        raise ValueError(f"orbitNumber={[o.text for o in orbitNumber]} not supported")

    relativeOrbitNumber = manifest.findall(
        ".//safe:orbitReference/safe:relativeOrbitNumber",
        namespaces=SENTINEL1_NAMESPACES,
    )
    if (
        len(relativeOrbitNumber) != 2
        or relativeOrbitNumber[0].text != relativeOrbitNumber[1].text
        or relativeOrbitNumber[0].text is None
    ):
        raise ValueError(
            f"relativeOrbitNumber={[o.text for o in relativeOrbitNumber]} not supported"
        )

    attributes = {
        "constellation": "sentinel-1",
        "platform": "sentinel-1" + number.lower(),
        "instrument": ["c-sar"],
        "sat:orbit_state": orbitProperties_pass.lower(),
        "sat:absolute_orbit": int(orbitNumber[0].text),
        "sat:relative_orbit": int(relativeOrbitNumber[0].text),
        "sat:anx_datetime": ascendingNodeTime + "Z",
        "sar:frequency_band": "C",
        "sar:instrument_mode": instrumentMode,
        "sar:polarizations": [p.text for p in transmitterReceiverPolarisation],
        "sar:product_type": productType,
        "xs:instrument_mode_swaths": [s.text for s in swaths],
    }

    files = {}

    for file_tag in manifest.findall(".//dataObjectSection/dataObject"):
        location_tag = file_tag.find(".//fileLocation")
        if location_tag is not None:
            file_href = location_tag.attrib["href"]
            file_type = file_tag.attrib["repID"]
            files[file_href] = file_type

    return attributes, files


def parse_manifest_sentinel2(
    manifest: ElementTree.ElementTree,
) -> T.Tuple[T.Dict[str, T.Any], T.Dict[str, str]]:
    familyName = manifest.findtext(
        ".//safe:platform/safe:familyName", namespaces=SENTINEL2_NAMESPACES
    )
    if familyName != "SENTINEL":
        raise ValueError(f"{familyName=} not supported")

    number = manifest.findtext(
        ".//safe:platform/safe:number", namespaces=SENTINEL2_NAMESPACES
    )
    if number is None:
        raise ValueError(f"{number=} not supported")

    orbitNumber_tag = manifest.find(
        ".//safe:orbitReference/safe:orbitNumber", namespaces=SENTINEL2_NAMESPACES
    )
    if orbitNumber_tag is None:
        raise ValueError("orbitNumber not found")
    groundTrackDirection = orbitNumber_tag.attrib["groundTrackDirection"]
    if groundTrackDirection not in {"ascending", "descending"}:
        raise ValueError(f"{groundTrackDirection=} not supported")

    orbitNumber = manifest.findtext(
        ".//safe:orbitReference/safe:orbitNumber",
        default="-1",
        namespaces=SENTINEL2_NAMESPACES,
    )

    relativeOrbitNumber = manifest.findtext(
        ".//safe:orbitReference/safe:relativeOrbitNumber",
        default="-1",
        namespaces=SENTINEL2_NAMESPACES,
    )

    mtd_product_tag = manifest.find(
        ".//dataObject[@ID='S2_Level-1C_Product_Metadata']/byteStream/fileLocation",
        namespaces=SENTINEL2_NAMESPACES,
    )
    if (
        mtd_product_tag is not None
        and "MTD_MSIL1C.xml" in mtd_product_tag.attrib["href"]
    ):
        product_type = "S2MSIl1C"
    else:
        raise ValueError(f"{mtd_product_tag=} not suppoorted")

    attributes = {
        "constellation": "sentinel-2",
        "platform": "sentinel-" + number.lower(),
        "instrument": ["msi"],
        "sat:orbit_state": groundTrackDirection.lower(),
        "sat:absolute_orbit": int(orbitNumber),
        "sat:relative_orbit": int(relativeOrbitNumber),
        "xs:product_type": product_type,
    }

    files = {}

    for file_tag in manifest.findall(".//dataObjectSection/dataObject"):
        location_tag = file_tag.find(".//fileLocation")
        if location_tag is not None:
            file_href = location_tag.attrib["href"]
            file_type = file_tag.attrib["ID"]
            files[file_href] = file_type

    return attributes, files<|MERGE_RESOLUTION|>--- conflicted
+++ resolved
@@ -1,23 +1,15 @@
-<<<<<<< HEAD
-=======
 import functools
->>>>>>> 58936caf
 import os
 import pathlib
 import typing as T
 from xml.etree import ElementTree
 
-<<<<<<< HEAD
-import xmlschema
-
-=======
 import pkg_resources
 import xmlschema
 
 PathType = T.Union[bytes, str, "os.PathLike[str]", "os.PathLike[bytes]"]
 
 
->>>>>>> 58936caf
 SENTINEL1_NAMESPACES = {
     "safe": "http://www.esa.int/safe/sentinel-1.0",
     "s1": "http://www.esa.int/safe/sentinel-1.0/sentinel-1",
@@ -36,12 +28,6 @@
     return xmlschema.XMLSchema(schema_paths[schema_type])
 
 
-<<<<<<< HEAD
-def read_product_element(
-        product_path: T.Union[str, "os.PathLike[str]"],
-        element: str
-) -> T.Dict[str, T.Any]:
-=======
 def parse_tag_list(
     xml_path: PathType, schema_type: str, query: str,
 ) -> T.List[T.Dict[str, T.Any]]:
@@ -53,32 +39,8 @@
 
 def parse_attitude(annotation_path: PathType) -> T.List[T.Dict[str, T.Any]]:
     return parse_tag_list(annotation_path, "product", ".//attitude")
->>>>>>> 58936caf
-
-    product_path = pathlib.Path(product_path)
-    if product_path.is_dir():
-        schema_path = product_path / "support" / "s1-level-1-product.xsd"
-    else:
-        schema_path = product_path.parents[1] / "support" / "s1-level-1-product.xsd"
-
-<<<<<<< HEAD
-    product_reader = xmlschema.XMLSchema(str(schema_path))
-    element = product_reader.to_dict(str(product_path), element)
-    return element
-
-
-def parse_geolocation_grid_points(
-    annotation: ElementTree.ElementTree,
-) -> T.List[T.Any]:
-    geolocation_grid_points = {}
-    for ggp_tag in annotation.findall(".//geolocationGridPoint"):
-        ggp = {}
-        for tag in ggp_tag:
-            converter = GGP_CONVERT.get(tag.tag, lambda x: x)
-            ggp[tag.tag] = converter(str(tag.text))
-        geolocation_grid_points[ggp["line"], ggp["pixel"]] = ggp
-    return geolocation_grid_points
-=======
+
+
 def parse_orbit(annotation_path: PathType) -> T.List[T.Dict[str, T.Any]]:
     return parse_tag_list(annotation_path, "product", ".//orbit")
 
@@ -87,7 +49,6 @@
     annotation_path: PathType,
 ) -> T.List[T.Dict[str, T.Any]]:
     return parse_tag_list(annotation_path, "product", ".//geolocationGridPoint")
->>>>>>> 58936caf
 
 
 def open_manifest(
