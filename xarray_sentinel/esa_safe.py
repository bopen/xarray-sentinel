--- conflicted
+++ resolved
@@ -68,7 +68,7 @@
 
 def parse_tag_list(
     xml_path: PathType, schema_type: str, query: str,
-) -> T.Union[T.List[T.Dict[str, T.Any]], T.Dict[str, T.Any]]:
+) -> T.List[T.Dict[str, T.Any]]:
     xml_path = os.fspath(xml_path)
     schema = sentinel1_schemas(schema_type)
     tag_list: T.List[T.Dict[str, T.Any]] = schema.to_dict(xml_path, query)
@@ -76,28 +76,21 @@
 
 
 def parse_attitude(annotation_path: PathType) -> T.List[T.Dict[str, T.Any]]:
-    return parse_tag_list(annotation_path, "product", ".//attitude")  # type: ignore
+    return parse_tag_list(annotation_path, "product", ".//attitude")
 
 
 def parse_orbit(annotation_path: PathType) -> T.List[T.Dict[str, T.Any]]:
-    return parse_tag_list(annotation_path, "product", ".//orbit")  # type: ignore
+    return parse_tag_list(annotation_path, "product", ".//orbit")
 
 
 def parse_geolocation_grid_points(
     annotation_path: PathType,
 ) -> T.List[T.Dict[str, T.Any]]:
-    return parse_tag_list(annotation_path, "product", ".//geolocationGridPoint")  # type: ignore
-
-
-<<<<<<< HEAD
-def parse_swath_timing(
-    annotation_path: PathType,
-) -> T.Dict[str, T.Union[int, T.Dict[str, T.Any]]]:
-    return parse_tag_list(annotation_path, "product", ".//swathTiming")  # type: ignore
-=======
+    return parse_tag_list(annotation_path, "product", ".//geolocationGridPoint")
+
+
 def parse_swath_timing(annotation_path: PathType,) -> T.Dict[str, T.Any]:
     return parse_tag_dict(annotation_path, "product", ".//swathTiming")
->>>>>>> 52cb8844
 
 
 def open_manifest(
