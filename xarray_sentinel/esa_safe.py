import functools
import os
import typing as T
from xml.etree import ElementTree

import pkg_resources
import xmlschema

PathType = T.Union[str, "os.PathLike[str]"]
PathOrFileType = T.Union[PathType, T.TextIO]


SENTINEL1_NAMESPACES = {
    "safe": "http://www.esa.int/safe/sentinel-1.0",
    "s1": "http://www.esa.int/safe/sentinel-1.0/sentinel-1",
    "s1sarl1": "http://www.esa.int/safe/sentinel-1.0/sentinel-1/sar/level-1",
}

SENTINEL2_NAMESPACES = {
    "safe": "http://www.esa.int/safe/sentinel/1.1",
}


def get_ancillary_data_paths(
    base_path: PathType, product_files: T.Dict[str, str],
) -> T.Dict[str, T.Dict[str, T.Dict[str, str]]]:
    type_mapping = {
        "s1Level1CalibrationSchema": "calibration_path",
        "s1Level1MeasurementSchema": "measurement_path",
        "s1Level1NoiseSchema": "noise_path",
        "s1Level1ProductSchema": "annotation_path",
    }
    ancillary_data_paths: T.Dict[str, T.Dict[str, T.Dict[str, str]]] = {}
    for filename, filetype in product_files.items():
        if filetype not in type_mapping:
            continue
        # HACK: no easy way to normalise the path component of a urlpath
        file_path = os.path.join(base_path, os.path.normpath(filename))
        name = os.path.basename(filename)
        subswath, _, pol = os.path.basename(name).rsplit("-", 8)[1:4]
        swath_dict = ancillary_data_paths.setdefault(subswath, {})
        type_dict = swath_dict.setdefault(type_mapping[filetype], {})
        type_dict[pol] = file_path
    return ancillary_data_paths


@functools.lru_cache()
def sentinel1_schemas(schema_type: str) -> xmlschema.XMLSchema:
    support_dir = pkg_resources.resource_filename(__name__, "resources/sentinel1")
    schema_paths = {
        "manifest": os.path.join(support_dir, "my-xfdu.xsd"),
        "product": os.path.join(support_dir, "s1-level-1-product.xsd"),
        "calibration": os.path.join(support_dir, "s1-level-1-calibration.xsd"),
    }
    return xmlschema.XMLSchema(schema_paths[schema_type])


def parse_tag_dict(
    xml_path: PathOrFileType, schema_type: str, query: str,
) -> T.Dict[str, T.Any]:
    schema = sentinel1_schemas(schema_type)
    tag_list: T.Dict[str, T.Any] = schema.to_dict(xml_path, query)
    return tag_list


def parse_tag_list(
    xml_path: PathOrFileType, schema_type: str, query: str,
) -> T.List[T.Dict[str, T.Any]]:
    schema = sentinel1_schemas(schema_type)
    tag_list: T.List[T.Dict[str, T.Any]] = schema.to_dict(xml_path, query)
    return tag_list


<<<<<<< HEAD
def parse_calibration_vectors(calibration_path: PathType) -> T.List[T.Dict[str, T.Any]]:
    return parse_tag_list(calibration_path, "calibration", ".//calibrationVector")


def parse_attitude(annotation_path: PathType) -> T.List[T.Dict[str, T.Any]]:
    return parse_tag_list(annotation_path, "product", ".//attitude")
=======
def parse_attitude(annotation: PathOrFileType) -> T.List[T.Dict[str, T.Any]]:
    return parse_tag_list(annotation, "product", ".//attitude")
>>>>>>> d7ec6a35


def parse_orbit(annotation: PathOrFileType) -> T.List[T.Dict[str, T.Any]]:
    return parse_tag_list(annotation, "product", ".//orbit")


def parse_geolocation_grid_points(
    annotation: PathOrFileType,
) -> T.List[T.Dict[str, T.Any]]:
    return parse_tag_list(annotation, "product", ".//geolocationGridPoint")


def parse_swath_timing(annotation_path: PathType) -> T.Dict[str, T.Any]:
    return parse_tag_dict(annotation_path, "product", ".//swathTiming")


@functools.lru_cache()
def parse_product_information(annotation_path: PathType) -> T.Dict[str, T.Any]:
    return parse_tag_dict(annotation_path, "product", ".//productInformation")


def parse_processing_information(
    annotation_path: PathType,
) -> T.List[T.Dict[str, T.Any]]:
    return parse_tag_list(annotation_path, "product", ".//processingInformation")


def parse_image_information(annotation_path: PathType) -> T.Dict[str, T.Any]:
    return parse_tag_dict(annotation_path, "product", ".//imageInformation")


def parse_azimuth_fm_rate(annotation_path: PathType) -> T.List[T.Dict[str, T.Any]]:
    azimuth_fm_rate = []
    for afmr in parse_tag_list(annotation_path, "product", ".//azimuthFmRate"):
        poly = [float(c) for c in afmr["azimuthFmRatePolynomial"]["$"].split()]
        afmr["azimuthFmRatePolynomial"] = poly
        azimuth_fm_rate.append(afmr)
    return azimuth_fm_rate


def parse_dc_estimate(annotation_path: PathType) -> T.List[T.Dict[str, T.Any]]:
    dc_estimate = []
    for de in parse_tag_list(annotation_path, "product", ".//dcEstimate"):
        poly = [float(c) for c in de["dataDcPolynomial"]["$"].split()]
        de["dataDcPolynomial"] = poly
        de.pop("fineDceList")  # drop large unused data
        dc_estimate.append(de)
    return dc_estimate


@functools.lru_cache()
def parse_manifest_sentinel1(
    manifest_path: T.Union[PathType, T.TextIO],
) -> T.Tuple[T.Dict[str, T.Any], T.Dict[str, str]]:
    manifest = ElementTree.parse(manifest_path)
    familyName = manifest.findtext(
        ".//safe:platform/safe:familyName", namespaces=SENTINEL1_NAMESPACES
    )
    if familyName != "SENTINEL-1":
        raise ValueError(f"{familyName=} not supported")

    number = manifest.findtext(
        ".//safe:platform/safe:number", namespaces=SENTINEL1_NAMESPACES
    )
    if number is None:
        raise ValueError(f"{number=} not supported")

    instrumentMode = manifest.findtext(
        ".//s1sarl1:instrumentMode/s1sarl1:mode", namespaces=SENTINEL1_NAMESPACES
    )

    swaths = manifest.findall(
        ".//s1sarl1:instrumentMode/s1sarl1:swath", namespaces=SENTINEL1_NAMESPACES
    )

    transmitterReceiverPolarisation = manifest.findall(
        ".//s1sarl1:transmitterReceiverPolarisation", namespaces=SENTINEL1_NAMESPACES
    )

    productType = manifest.findtext(
        ".//s1sarl1:standAloneProductInformation/s1sarl1:productType",
        namespaces=SENTINEL1_NAMESPACES,
    )

    orbitProperties_pass = manifest.findtext(
        ".//s1:orbitProperties/s1:pass", namespaces=SENTINEL1_NAMESPACES
    )
    if orbitProperties_pass not in {"ASCENDING", "DESCENDING"}:
        raise ValueError(f"{orbitProperties_pass=} not supported")

    ascendingNodeTime = manifest.findtext(
        ".//s1:orbitProperties/s1:ascendingNodeTime", namespaces=SENTINEL1_NAMESPACES
    )
    if ascendingNodeTime is None:
        raise ValueError(f"{ascendingNodeTime=} not supported")

    orbitNumber = manifest.findall(
        ".//safe:orbitReference/safe:orbitNumber", namespaces=SENTINEL1_NAMESPACES
    )
    if (
        len(orbitNumber) != 2
        or orbitNumber[0].text != orbitNumber[1].text
        or orbitNumber[0].text is None
    ):
        raise ValueError(f"orbitNumber={[o.text for o in orbitNumber]} not supported")

    relativeOrbitNumber = manifest.findall(
        ".//safe:orbitReference/safe:relativeOrbitNumber",
        namespaces=SENTINEL1_NAMESPACES,
    )
    if (
        len(relativeOrbitNumber) != 2
        or relativeOrbitNumber[0].text != relativeOrbitNumber[1].text
        or relativeOrbitNumber[0].text is None
    ):
        raise ValueError(
            f"relativeOrbitNumber={[o.text for o in relativeOrbitNumber]} not supported"
        )

    attributes = {
        "constellation": "sentinel-1",
        "platform": "sentinel-1" + number.lower(),
        "instrument": ["c-sar"],
        "sat:orbit_state": orbitProperties_pass.lower(),
        "sat:absolute_orbit": int(orbitNumber[0].text),
        "sat:relative_orbit": int(relativeOrbitNumber[0].text),
        "sat:anx_datetime": ascendingNodeTime + "Z",
        "sar:frequency_band": "C",
        "sar:instrument_mode": instrumentMode,
        "sar:polarizations": [p.text for p in transmitterReceiverPolarisation],
        "sar:product_type": productType,
        "xs:instrument_mode_swaths": [s.text for s in swaths],
    }

    files = {}

    for file_tag in manifest.findall(".//dataObjectSection/dataObject"):
        location_tag = file_tag.find(".//fileLocation")
        if location_tag is not None:
            file_href = location_tag.attrib["href"]
            file_type = file_tag.attrib["repID"]
            files[file_href] = file_type

    return attributes, files


# unused until we add an interface to access original metadata
def parse_original_manifest_sentinel1(
    manifest_path: PathType,
) -> T.Tuple[T.Dict[str, T.Any], T.Dict[str, str]]:
    schema = sentinel1_schemas("manifest")

    xml_metadata = {}
    for xml_tags in schema.to_dict(manifest_path, ".//xmlData"):
        for key, value in xml_tags.items():
            xml_metadata[key] = value

    fileLocation = schema.to_dict(manifest_path, ".//fileLocation")

    return xml_metadata, fileLocation


def parse_manifest_sentinel2(
    manifest_path: PathType,
) -> T.Tuple[T.Dict[str, T.Any], T.Dict[str, str]]:
    manifest = ElementTree.parse(manifest_path)
    familyName = manifest.findtext(
        ".//safe:platform/safe:familyName", namespaces=SENTINEL2_NAMESPACES
    )
    if familyName != "SENTINEL":
        raise ValueError(f"{familyName=} not supported")

    number = manifest.findtext(
        ".//safe:platform/safe:number", namespaces=SENTINEL2_NAMESPACES
    )
    if number is None:
        raise ValueError(f"{number=} not supported")

    orbitNumber_tag = manifest.find(
        ".//safe:orbitReference/safe:orbitNumber", namespaces=SENTINEL2_NAMESPACES
    )
    if orbitNumber_tag is None:
        raise ValueError("orbitNumber not found")
    groundTrackDirection = orbitNumber_tag.attrib["groundTrackDirection"]
    if groundTrackDirection not in {"ascending", "descending"}:
        raise ValueError(f"{groundTrackDirection=} not supported")

    orbitNumber = manifest.findtext(
        ".//safe:orbitReference/safe:orbitNumber",
        default="-1",
        namespaces=SENTINEL2_NAMESPACES,
    )

    relativeOrbitNumber = manifest.findtext(
        ".//safe:orbitReference/safe:relativeOrbitNumber",
        default="-1",
        namespaces=SENTINEL2_NAMESPACES,
    )

    mtd_product_tag = manifest.find(
        ".//dataObject[@ID='S2_Level-1C_Product_Metadata']/byteStream/fileLocation",
        namespaces=SENTINEL2_NAMESPACES,
    )
    if (
        mtd_product_tag is not None
        and "MTD_MSIL1C.xml" in mtd_product_tag.attrib["href"]
    ):
        product_type = "S2MSIl1C"
    else:
        raise ValueError(f"{mtd_product_tag=} not suppoorted")

    attributes = {
        "constellation": "sentinel-2",
        "platform": "sentinel-" + number.lower(),
        "instrument": ["msi"],
        "sat:orbit_state": groundTrackDirection.lower(),
        "sat:absolute_orbit": int(orbitNumber),
        "sat:relative_orbit": int(relativeOrbitNumber),
        "xs:product_type": product_type,
    }

    files = {}

    for file_tag in manifest.findall(".//dataObjectSection/dataObject"):
        location_tag = file_tag.find(".//fileLocation")
        if location_tag is not None:
            file_href = location_tag.attrib["href"]
            file_type = file_tag.attrib["ID"]
            files[file_href] = file_type

    return attributes, files<|MERGE_RESOLUTION|>--- conflicted
+++ resolved
@@ -71,17 +71,15 @@
     return tag_list
 
 
-<<<<<<< HEAD
-def parse_calibration_vectors(calibration_path: PathType) -> T.List[T.Dict[str, T.Any]]:
+def parse_attitude(annotation: PathOrFileType) -> T.List[T.Dict[str, T.Any]]:
+    return parse_tag_list(annotation, "product", ".//attitude")
+
+def parse_calibration_vectors(calibration_path: PathOrFileType) -> T.List[T.Dict[str, T.Any]]:
     return parse_tag_list(calibration_path, "calibration", ".//calibrationVector")
 
 
 def parse_attitude(annotation_path: PathType) -> T.List[T.Dict[str, T.Any]]:
     return parse_tag_list(annotation_path, "product", ".//attitude")
-=======
-def parse_attitude(annotation: PathOrFileType) -> T.List[T.Dict[str, T.Any]]:
-    return parse_tag_list(annotation, "product", ".//attitude")
->>>>>>> d7ec6a35
 
 
 def parse_orbit(annotation: PathOrFileType) -> T.List[T.Dict[str, T.Any]]:
