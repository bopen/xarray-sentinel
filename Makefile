ENVIRONMENT := XARRAY-SENTINEL
COV_REPORT := html
CONDA := conda
<<<<<<< HEAD
CONDAOPTS := -n $(ENVIRONMENT)
=======
CONDAFLAGS := -n $(ENVIRONMENT)
>>>>>>> 60fb950d

default: fix-code-style unit-test code-quality

fix-code-style:
	black .
	isort .
	mdformat .

test: unit-test doc-test

unit-test:
	python -m pytest -v --cov=. --cov-report=$(COV_REPORT) tests/

doc-test:
	python -m pytest -v README.md

code-quality:
	flake8 . --max-complexity=10 --max-line-length=127 --extend-ignore E203
	mypy --strict .

code-style:
	black --check .
	isort --check .
	mdformat --check .

# deploy

conda-env-create:
<<<<<<< HEAD
	$(CONDA) env create $(CONDAOPTS) -f environment-ci.yml

conda-env-update:
	$(CONDA) env update $(CONDAOPTS) -f environment-ci.yml
	pip install git+https://github.com/rasterio/rasterio  # need rasterio >= 1.3a3 for fsspec support

conda-env-update-all: conda-env-update
	$(CONDA) env update $(CONDAOPTS) -f environment-dev.yml
=======
	$(CONDA) env create $(CONDAFLAGS) -f environment-ci.yml

conda-env-update:
	$(CONDA) env update $(CONDAFLAGS) -f environment-ci.yml

conda-env-update-all: conda-env-update
	$(CONDA) env update $(CONDAFLAGS) -f environment-dev.yml
>>>>>>> 60fb950d
<|MERGE_RESOLUTION|>--- conflicted
+++ resolved
@@ -1,11 +1,7 @@
 ENVIRONMENT := XARRAY-SENTINEL
 COV_REPORT := html
 CONDA := conda
-<<<<<<< HEAD
-CONDAOPTS := -n $(ENVIRONMENT)
-=======
 CONDAFLAGS := -n $(ENVIRONMENT)
->>>>>>> 60fb950d
 
 default: fix-code-style unit-test code-quality
 
@@ -34,21 +30,11 @@
 # deploy
 
 conda-env-create:
-<<<<<<< HEAD
-	$(CONDA) env create $(CONDAOPTS) -f environment-ci.yml
-
-conda-env-update:
-	$(CONDA) env update $(CONDAOPTS) -f environment-ci.yml
-	pip install git+https://github.com/rasterio/rasterio  # need rasterio >= 1.3a3 for fsspec support
-
-conda-env-update-all: conda-env-update
-	$(CONDA) env update $(CONDAOPTS) -f environment-dev.yml
-=======
 	$(CONDA) env create $(CONDAFLAGS) -f environment-ci.yml
 
 conda-env-update:
 	$(CONDA) env update $(CONDAFLAGS) -f environment-ci.yml
+	pip install git+https://github.com/rasterio/rasterio  # need rasterio >= 1.3a3 for fsspec support
 
 conda-env-update-all: conda-env-update
-	$(CONDA) env update $(CONDAFLAGS) -f environment-dev.yml
->>>>>>> 60fb950d
+	$(CONDA) env update $(CONDAFLAGS) -f environment-dev.yml