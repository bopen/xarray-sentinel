--- conflicted
+++ resolved
@@ -108,8 +108,6 @@
 }
 
 
-<<<<<<< HEAD
-=======
 def test_sentinel1_schemas() -> None:
     res = esa_safe.sentinel1_schemas("product")
 
@@ -184,7 +182,6 @@
     assert set(res[0]) == expected
 
 
->>>>>>> 58936caf
 @pytest.mark.parametrize("product_id,expected", SENTINEL1_ATTRIBUTES.items())
 def test_parse_manifest_sentinel1(
     product_id: str, expected: T.Dict[str, T.Any]
